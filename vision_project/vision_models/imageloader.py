import os
import pandas as pd
import numpy as np
import pydicom
import cv2
import tensorflow as tf
import vision_models.constants as constants
from typing import Any, Iterator, Tuple
import matplotlib.pyplot as plt


class ImageLoader:
    """
    A class for loading and preprocessing medical image data for machine learning tasks.

    This class handles loading DICOM images, extracting relevant patches, and creating
    TensorFlow datasets for training and validation.
    """

    def __init__(
        self, image_dir, label_coordinates_csv, labels_csv, roi_size, batch_size
    ):
        """
        Initialize the ImageLoader.

        Args:
            image_dir (str): Directory containing the DICOM images.
            label_coordinates_csv (str): Path to CSV file with label coordinates.
            labels_csv (str): Path to CSV file with study labels.
            roi_size (tuple): Size of the region of interest (height, width).
            batch_size (int): Batch size for the dataset.
        """
        self.image_dir = image_dir
        self.label_coordinates_csv = label_coordinates_csv
        self.labels_csv = labels_csv
        self.study_id_to_labels = self._load_labels()
        self.roi_size = roi_size
        self.batch_size = batch_size
        self.split = None
        self.study_ids: list[str] = []
        
    def _load_labels(self):
        """
        Load labels from CSV file into a dictionary.

        Returns:
            dict: A dictionary mapping study_id to labels.
        """
        labels_df = pd.read_csv(self.labels_csv)
        study_id_to_labels = {}
        for index, row in labels_df.iterrows():
            study_id = row["study_id"]
            labels = row[1:].values
            study_id_to_labels[study_id] = labels
        return study_id_to_labels

    def _read_dicom(self, file_path):
        """
        Read a DICOM file and normalize the pixel array.

        Args:
            file_path (str): Path to the DICOM file.

        Returns:
            np.array: Normalized pixel array of the DICOM image.
        """
        dicom = pydicom.dcmread(file_path)
        image = dicom.pixel_array
        image = image / np.max(image)
        return image
    
    def visualize_attention(self, original_img, attended_img, x, y, filename):
        """
        Visualize the original and attended images side by side.
        
        Args:
        original_img (np.array): Original image
        attended_img (np.array): Image after applying Gaussian attention
        x, y (float): Coordinates of the attention center
        filename (str): Name of the file for saving the visualization
        """
        fig, (ax1, ax2) = plt.subplots(1, 2, figsize=(12, 6))
        print(f"Original image shape: {original_img.shape}")
        print(f"Attended image shape: {attended_img.shape}")
        
        ax1.imshow(original_img, cmap='gray')
        ax1.set_title('Original Image')
        ax1.axis('off')
        ax1.plot(x, y, 'r+', markersize=10)  # Mark the attention center
        
        ax2.imshow(attended_img, cmap='gray')
        ax2.set_title('Image with Gaussian Attention')
        ax2.axis('off')
        ax2.plot(x, y, 'r+', markersize=10)  # Mark the attention center
        
        plt.tight_layout()
        plt.savefig(filename)
        plt.close()
    
    def apply_gaussian_attention(self, image, x, y, attention_size_ratio=0.5, sigma_ratio=0.3):
        """
        Apply Gaussian attention to an image based on x, y coordinates.
        
        Args:
        image (np.array): Original image array
        x (float): x-coordinate in the original image space
        y (float): y-coordinate in the original image space
        attention_size_ratio (float): Ratio of image size to use for attention area
        sigma_ratio (float): Ratio of attention size to use for sigma
        
        Returns:
        np.array: Image with Gaussian attention applied
        """
        height, width = image.shape[:2]
        
        # Normalize coordinates
        norm_x = x / width
        norm_y = y / height
        
        # Calculate attention area size (increase this for a wider attention area)
        attention_size = int(min(height, width) * attention_size_ratio)
        sigma = attention_size * sigma_ratio
        
        # Create coordinate grid for the entire image
        y_grid, x_grid = np.ogrid[:height, :width]
        y_grid = (y_grid - y) / sigma
        x_grid = (x_grid - x) / sigma
        
        # Calculate Gaussian mask for the entire image
        mask = np.exp(-(x_grid**2 + y_grid**2) / 2)
        
        # Normalize the mask to [0.2, 1] range to maintain some visibility across the entire image
        mask = 0.2 + 0.8 * (mask - mask.min()) / (mask.max() - mask.min())
        
        # Apply mask to image
        attended_img = image * mask[:,:,np.newaxis] if len(image.shape) == 3 else image * mask
        
        return attended_img

    def _preprocess_image(self, study_id, series_id, x, y, print_images=False):
        """ Preprocess images for a given study and series. """
        
        print(f"Preprocessing images for study_id: {study_id}, series_id: {series_id}")
        print(f"Applying Gaussian attention at coordinates: ({x}, {y})")
        
        series_dir = f"{self.image_dir}/{study_id}/{series_id}"
        print(f"Reading images from {series_dir}")
        images = []
<<<<<<< HEAD
        for filename in os.listdir(series_dir):
            if filename.endswith(".dcm"):
                file_path = f"{series_dir}/{filename}"
                img = self._read_dicom(file_path)
                img = tf.convert_to_tensor(img, dtype=tf.float32)
                img = tf.expand_dims(img, axis=-1)  # Add channel dimension
                img = tf.image.resize(img, self.roi_size)
                img = tf.image.grayscale_to_rgb(img)  # Convert to RGB
                images.append(img)

        # Pad images to 192 if necessary, we're padding to max number of dicom images in a series
        # we precalculated that train_images/2508151528/1550325930 contains the largest number of
        # images in a series with 192 images. THe model expects tensors of the same size, so we pad
        # the images to 192.
=======
        
        # Create a directory for visualizations in the current working directory
        current_dir = os.getcwd()
        vis_dir = os.path.join(current_dir, "visualizations", f"{study_id}_{series_id}")
        os.makedirs(vis_dir, exist_ok=True)
        
        # Get sorted list of DICOM files
        dicom_files = sorted([f for f in os.listdir(series_dir) if f.endswith(".dcm")])
        
        for idx, filename in enumerate(dicom_files):
            file_path = os.path.join(series_dir, filename)
            original_img = self._read_dicom(file_path)
            
            # Apply Gaussian attention to original image using the single x and y for all images
            attended_img = self.apply_gaussian_attention(original_img, x, y)
            
            # Visualize (for the first 5 images in the series)
            if print_images:
                if idx < 5:
                    vis_filename = os.path.join(vis_dir, f"attention_vis_{idx}.png")
                    self.visualize_attention(original_img, attended_img, x, y, vis_filename)
            
            # Convert to tensor and preprocess
            img = tf.convert_to_tensor(attended_img, dtype=tf.float32)
            img = tf.expand_dims(img, axis=-1)  # Add channel dimension
            img = tf.image.resize(img, self.roi_size)
            img = tf.image.grayscale_to_rgb(img)  # Convert to RGB
            
            images.append(img)

        # Pad images to 192 if necessary
>>>>>>> ae0049b4
        print(f"Number of images in series: {len(images)}")
        if len(images) < 192:
            print(f"Padding tensor to 192 images")
            padding = tf.zeros((192 - len(images), *self.roi_size, 3), dtype=tf.float32)
            images = tf.concat([images, padding], axis=0)

        result = tf.stack(images)
        print(f"Resulting preprocessed image tensor shape: {result.shape}")
        return result

    def _create_split(self, df):
        """
        Create a split of the data based on the split column.

        Args:
            dataframe (pd.DataFrame): Input dataframe.

        Returns:
            A dataframe containing a new column for split.
        """
        # given a dataframe, split it into train, test and validation dataframes
        # USING TRAIN_SPLIT = 0.80 VAL_SPLIT = 0.10 TEST_SPLIT = 0.10
        # Calculate split indices
        train_end = int(len(df) * constants.TRAIN_SPLIT)
        val_end = train_end + int(len(df) * constants.VAL_SPLIT)

        # Shuffle the DataFrame
        df = df.sample(frac=1, random_state=42).reset_index(drop=True)

        # Calculate split indices
        train_end = int(len(df) * constants.TRAIN_SPLIT)
        val_end = train_end + int(len(df) * constants.VAL_SPLIT)

        # Initialize the 'split' column
        df["split"] = None

<<<<<<< HEAD
    def _create_split(self, df):
        """
        Create a split of the data based on the split column.

        Args:
            dataframe (pd.DataFrame): Input dataframe.

        Returns:
            tuple: Train and validation dataframes.
        """
        # given a dataframe, split it into train, test and validation dataframes
        # USING TRAIN_SPLIT = 0.80 VAL_SPLIT = 0.10 TEST_SPLIT = 0.10
        # Calculate split indices
        train_end = int(len(df) * constants.TRAIN_SPLIT)
        val_end = train_end + int(len(df) * constants.VAL_SPLIT)

        # Shuffle the DataFrame
        df = df.sample(frac=1, random_state=42).reset_index(drop=True)

        # Calculate split indices
        train_end = int(len(df) * constants.TRAIN_SPLIT)
        val_end = train_end + int(len(df) * constants.VAL_SPLIT)

        # Initialize the 'split' column
        df["split"] = None

=======
>>>>>>> ae0049b4
        # Assign split labels
        df.loc[:train_end, "split"] = "train"
        df.loc[train_end:val_end, "split"] = "val"
        df.loc[val_end:, "split"] = "test"

        return df
<<<<<<< HEAD

    def _analyze_splits(self):
        label_coordinates_df = pd.read_csv(self.label_coordinates_csv)
        # split the dataframe for train, test and validation
        label_coordinates_df = self._create_split(label_coordinates_df)

    def _create_human_readable_label(self, label_vector, labels_df):
        # Convert label_vector to numpy array if it's not already
        label_vector = np.array(label_vector)
        # Remove the [0] indexing if label_vector is 1D
        indices_with_ones = np.where(label_vector == 1)[0]
        # Make sure labels_df has an index that matches the indices_with_ones
        human_readable_labels = labels_df.iloc[indices_with_ones]["label"].tolist()
        # Output the labels
        print("Human-readable labels:", human_readable_labels)
    
    def _filter_df(self, df, study_ids):
        print(f"Label coordinates DF will be filtered based on study_ids: {study_ids}")
        self_study_ids = list(map(int, self.study_ids))
        df = df[df["study_id"].isin(self_study_ids)]
        print(f"Label coordinates DF filtered based on study_ids, new shape: {df.shape}")
        return df

    def _feature_label_generator(self) -> Iterator[Tuple[tf.Tensor, tf.Tensor]]:
        """ Generate features and labels for the dataset. 
            This method implements a method to return feature and label tensors for the dataset.
            
            The method reads the label_coordinates_csv file and reads a random row from the file.
            It then generates a feature tensor by calling the _preprocess_image method and generates a label tensor
            by creating a one-hot encoded vector for the label. The method then returns the feature and label tensors.
            
            The while loop returns unlimited number of feature and label tensors until all rows from the label_coordinates_csv
            file are exhausted.
        
        """
        # read the label_coordinates.csv file       
        label_coordinates_df = pd.read_csv(self.label_coordinates_csv)
        
        # filter the label_corrdinates_df based on the study_ids
        if self.study_ids:
            print("Available Study IDs in DataFrame:", len(label_coordinates_df['study_id'].unique()))
            label_coordinates_df = self._filter_df(label_coordinates_df, self.study_ids)
            if len(label_coordinates_df) == 0:
                print("No rows found for the study_ids provided")
        
        labels_df = pd.read_csv(self.label_coordinates_csv)
=======
>>>>>>> ae0049b4

    def _analyze_splits(self):
        """ Analyze the splits of the data. """
        label_coordinates_df = pd.read_csv(self.label_coordinates_csv)
        # split the dataframe for train, test and validation
        label_coordinates_df = self._create_split(label_coordinates_df)

    def _create_human_readable_label(self, label_vector, label_list):
        """ Create human-readable labels from one-hot encoded vector. """
        # Convert label_vector to numpy array if it's not already
        label_vector = np.array(label_vector)
        # Remove the [0] indexing if label_vector is 1D
        indices_with_ones = np.where(label_vector == 1)[0]
        # Select the corresponding labels from label_list
        human_readable_labels = [label_list[i] for i in indices_with_ones]
        # Output the labels
        print("Human-readable labels:", human_readable_labels)
    
    def _filter_df(self, df, study_ids):
        print(f"Label coordinates DF will be filtered based on study_ids: {study_ids}")
        self_study_ids = list(map(int, self.study_ids))
        df = df[df["study_id"].isin(self_study_ids)]
        print(f"Label coordinates DF filtered based on study_ids, new shape: {df.shape}")
        return df

    def _feature_label_generator(self) -> Iterator[Tuple[tf.Tensor, tf.Tensor]]:
        """ Generate features and labels for the dataset. 
            This method implements a method to return feature and label tensors for the dataset.
            
            The method reads the label_coordinates_csv file and reads a random row from the file.
            It then generates a feature tensor by calling the _preprocess_image method and generates a label tensor
            by creating a one-hot encoded vector for the label. The method then returns the feature and label tensors.
            
            The while loop returns unlimited number of feature and label tensors until all rows from the label_coordinates_csv
            file are exhausted.
        
        """
        # read the label_coordinates.csv file       
        label_coordinates_df = pd.read_csv(self.label_coordinates_csv)
        
        # Create a combined label column, this should match the header of the labels.csv file
<<<<<<< HEAD
        labels_df["label"] = labels_df.apply(
=======
        label_coordinates_df["label"] = label_coordinates_df.apply(
>>>>>>> ae0049b4
            lambda row: (
                row["condition"].replace(" ", "_")
                + "_"
                + row["level"].replace(" ", "_").replace("/", "_")
            ).lower(),
            axis=1,
        )
        
        # filter the label_corrdinates_df based on the study_ids
        if self.study_ids:
            print("Available Study IDs in DataFrame:", len(label_coordinates_df['study_id'].unique()))
            label_coordinates_df = self._filter_df(label_coordinates_df, self.study_ids)
            if len(label_coordinates_df) == 0:
                print("No rows found for the study_ids provided")

        # Extract unique labels and store them from train.csv, we will match generated labels against this list
        self.label_list = pd.read_csv(self.labels_csv).columns[1:].tolist()

<<<<<<< HEAD
        # split the dataframe for train, test and validation
=======
        # Create a new split column in the dataframe for train, test and validation split.
>>>>>>> ae0049b4
        label_coordinates_df = self._create_split(label_coordinates_df)

        # This loop iterates until all the rows have beene exahused for the generator
        while len(label_coordinates_df) > 0:
            print("*" * 100)

<<<<<<< HEAD
            # Filter the dataframe based on the split requested in the generator
=======
            # Filter the dataframe based on the split requested in the generator, only return those rows
>>>>>>> ae0049b4
            if self.split in ["train", "val", "test"]:
                label_coordinates_df = label_coordinates_df[
                    label_coordinates_df["split"] == self.split]
            
            # randomly select one row from the dataframe to return
            row = label_coordinates_df.sample(n=1)  

            study_id = row["study_id"].values[0]
            series_id = row["series_id"].values[0]
            condition = row["condition"].values[0]
            level = row["level"].values[0]
            x = row["x"].values[0]
            y = row["y"].values[0]

            print(
                f"Going to generate feature for study_id: {study_id}, series_id: {series_id}, condition: {condition}, level: {level}"
            )

            # Preprocess the image before supplying to the generator.
<<<<<<< HEAD
            # TBD: This is the place for Gaussian attention mask
            img_tensor = self._preprocess_image(study_id, series_id)
=======
            img_tensor = self._preprocess_image(study_id, series_id, x , y)
>>>>>>> ae0049b4
            print(
                f"Feature tensor generated, size: {img_tensor.shape}, now generating label"
            )
            # Create a unique label for the combination of study_id, series_id, condition, and level
            label = f"{row['condition'].values[0].replace(' ', '_').lower()}_{row['level'].values[0].replace('/', '_').lower()}"
            try:
                label_vector = self.label_list.index(label)
            except ValueError:
                raise ValueError(f"Label {label} not found in the label list")
            print(f"Label generated")
            # Create a one-hot encoded vector
            one_hot_vector = [0.0] * len(self.label_list)
            one_hot_vector[label_vector] = 1.0

            print(f"One hot vector generated: {one_hot_vector}")
<<<<<<< HEAD
            self._create_human_readable_label(one_hot_vector, labels_df)
=======
            self._create_human_readable_label(one_hot_vector, self.label_list)
>>>>>>> ae0049b4

            one_hot_vector_array = np.array(one_hot_vector, dtype=np.float32)
            print("Returning feature and label tensors")
            yield img_tensor, one_hot_vector_array

    def create_dataset(self):
        """
        Create a TensorFlow dataset from feature and label generators.

        Returns:
            tf.data.Dataset: Combined dataset of features and labels.
        """

        dataset = tf.data.Dataset.from_generator(
            self._feature_label_generator,
            output_signature=(
                tf.TensorSpec(
                    shape=(192, self.roi_size[0], self.roi_size[1], 3), dtype=tf.float32
                ),
                tf.TensorSpec(shape=(25,), dtype=tf.float32),
            ),
        )
        return dataset

    def load_data(self, split, 
                  study_ids: list[str] = None):
        """
        Load and prepare the data for training and validation.

        Returns:
            tuple: Training dataset and validation dataset.
            Each dataset will have image and label tensors.
        """
        # Filter the label dataframe based on the split
        if split == "train" or split == "val" or split == "test":
            self.split = split
        else:
<<<<<<< HEAD
            raise ValueError(f"Unknown split: {split}")
=======
            raise ValueError(f"Unknown split: {split}, correct values are: train, val, test")
>>>>>>> ae0049b4
        
        if study_ids is not None:
            self.study_ids = study_ids

        # Create the dataset
        dataset = self.create_dataset()
        print("Dataset is created, setting batch size")

        if self.batch_size:
            print("Batching dataset to :", self.batch_size)
            dataset = dataset.batch(self.batch_size)

        else:
            print(
                "Batching dataset to default defined in constants:",
                constants.BATCH_SIZE,
            )
            dataset = dataset.batch(constants.BATCH_SIZE)

        print("Dataset created, you can now iterate over the dataset")

        return dataset


# Usage example (commented out):
# image_loader = ImageLoader(label_coordinates_csv='label_coordinates.csv', labels_csv='labels.csv',
#                               image_dir='images', roi_size=(224, 224), batch_size=32)
# train_dataset, val_dataset = image_loader.load_data()
# for img, labels in train_dataset.take(1):
#     print(img.shape)
#     print(labels.shape)<|MERGE_RESOLUTION|>--- conflicted
+++ resolved
@@ -146,54 +146,7 @@
         series_dir = f"{self.image_dir}/{study_id}/{series_id}"
         print(f"Reading images from {series_dir}")
         images = []
-<<<<<<< HEAD
-        for filename in os.listdir(series_dir):
-            if filename.endswith(".dcm"):
-                file_path = f"{series_dir}/{filename}"
-                img = self._read_dicom(file_path)
-                img = tf.convert_to_tensor(img, dtype=tf.float32)
-                img = tf.expand_dims(img, axis=-1)  # Add channel dimension
-                img = tf.image.resize(img, self.roi_size)
-                img = tf.image.grayscale_to_rgb(img)  # Convert to RGB
-                images.append(img)
-
-        # Pad images to 192 if necessary, we're padding to max number of dicom images in a series
-        # we precalculated that train_images/2508151528/1550325930 contains the largest number of
-        # images in a series with 192 images. THe model expects tensors of the same size, so we pad
-        # the images to 192.
-=======
-        
-        # Create a directory for visualizations in the current working directory
-        current_dir = os.getcwd()
-        vis_dir = os.path.join(current_dir, "visualizations", f"{study_id}_{series_id}")
-        os.makedirs(vis_dir, exist_ok=True)
-        
-        # Get sorted list of DICOM files
-        dicom_files = sorted([f for f in os.listdir(series_dir) if f.endswith(".dcm")])
-        
-        for idx, filename in enumerate(dicom_files):
-            file_path = os.path.join(series_dir, filename)
-            original_img = self._read_dicom(file_path)
-            
-            # Apply Gaussian attention to original image using the single x and y for all images
-            attended_img = self.apply_gaussian_attention(original_img, x, y)
-            
-            # Visualize (for the first 5 images in the series)
-            if print_images:
-                if idx < 5:
-                    vis_filename = os.path.join(vis_dir, f"attention_vis_{idx}.png")
-                    self.visualize_attention(original_img, attended_img, x, y, vis_filename)
-            
-            # Convert to tensor and preprocess
-            img = tf.convert_to_tensor(attended_img, dtype=tf.float32)
-            img = tf.expand_dims(img, axis=-1)  # Add channel dimension
-            img = tf.image.resize(img, self.roi_size)
-            img = tf.image.grayscale_to_rgb(img)  # Convert to RGB
-            
-            images.append(img)
-
-        # Pad images to 192 if necessary
->>>>>>> ae0049b4
+
         print(f"Number of images in series: {len(images)}")
         if len(images) < 192:
             print(f"Padding tensor to 192 images")
@@ -230,90 +183,13 @@
         # Initialize the 'split' column
         df["split"] = None
 
-<<<<<<< HEAD
-    def _create_split(self, df):
-        """
-        Create a split of the data based on the split column.
-
-        Args:
-            dataframe (pd.DataFrame): Input dataframe.
-
-        Returns:
-            tuple: Train and validation dataframes.
-        """
-        # given a dataframe, split it into train, test and validation dataframes
-        # USING TRAIN_SPLIT = 0.80 VAL_SPLIT = 0.10 TEST_SPLIT = 0.10
-        # Calculate split indices
-        train_end = int(len(df) * constants.TRAIN_SPLIT)
-        val_end = train_end + int(len(df) * constants.VAL_SPLIT)
-
-        # Shuffle the DataFrame
-        df = df.sample(frac=1, random_state=42).reset_index(drop=True)
-
-        # Calculate split indices
-        train_end = int(len(df) * constants.TRAIN_SPLIT)
-        val_end = train_end + int(len(df) * constants.VAL_SPLIT)
-
-        # Initialize the 'split' column
-        df["split"] = None
-
-=======
->>>>>>> ae0049b4
         # Assign split labels
         df.loc[:train_end, "split"] = "train"
         df.loc[train_end:val_end, "split"] = "val"
         df.loc[val_end:, "split"] = "test"
 
         return df
-<<<<<<< HEAD
-
-    def _analyze_splits(self):
-        label_coordinates_df = pd.read_csv(self.label_coordinates_csv)
-        # split the dataframe for train, test and validation
-        label_coordinates_df = self._create_split(label_coordinates_df)
-
-    def _create_human_readable_label(self, label_vector, labels_df):
-        # Convert label_vector to numpy array if it's not already
-        label_vector = np.array(label_vector)
-        # Remove the [0] indexing if label_vector is 1D
-        indices_with_ones = np.where(label_vector == 1)[0]
-        # Make sure labels_df has an index that matches the indices_with_ones
-        human_readable_labels = labels_df.iloc[indices_with_ones]["label"].tolist()
-        # Output the labels
-        print("Human-readable labels:", human_readable_labels)
-    
-    def _filter_df(self, df, study_ids):
-        print(f"Label coordinates DF will be filtered based on study_ids: {study_ids}")
-        self_study_ids = list(map(int, self.study_ids))
-        df = df[df["study_id"].isin(self_study_ids)]
-        print(f"Label coordinates DF filtered based on study_ids, new shape: {df.shape}")
-        return df
-
-    def _feature_label_generator(self) -> Iterator[Tuple[tf.Tensor, tf.Tensor]]:
-        """ Generate features and labels for the dataset. 
-            This method implements a method to return feature and label tensors for the dataset.
-            
-            The method reads the label_coordinates_csv file and reads a random row from the file.
-            It then generates a feature tensor by calling the _preprocess_image method and generates a label tensor
-            by creating a one-hot encoded vector for the label. The method then returns the feature and label tensors.
-            
-            The while loop returns unlimited number of feature and label tensors until all rows from the label_coordinates_csv
-            file are exhausted.
-        
-        """
-        # read the label_coordinates.csv file       
-        label_coordinates_df = pd.read_csv(self.label_coordinates_csv)
-        
-        # filter the label_corrdinates_df based on the study_ids
-        if self.study_ids:
-            print("Available Study IDs in DataFrame:", len(label_coordinates_df['study_id'].unique()))
-            label_coordinates_df = self._filter_df(label_coordinates_df, self.study_ids)
-            if len(label_coordinates_df) == 0:
-                print("No rows found for the study_ids provided")
-        
-        labels_df = pd.read_csv(self.label_coordinates_csv)
-=======
->>>>>>> ae0049b4
+
 
     def _analyze_splits(self):
         """ Analyze the splits of the data. """
@@ -354,12 +230,7 @@
         # read the label_coordinates.csv file       
         label_coordinates_df = pd.read_csv(self.label_coordinates_csv)
         
-        # Create a combined label column, this should match the header of the labels.csv file
-<<<<<<< HEAD
-        labels_df["label"] = labels_df.apply(
-=======
-        label_coordinates_df["label"] = label_coordinates_df.apply(
->>>>>>> ae0049b4
+      
             lambda row: (
                 row["condition"].replace(" ", "_")
                 + "_"
@@ -378,22 +249,14 @@
         # Extract unique labels and store them from train.csv, we will match generated labels against this list
         self.label_list = pd.read_csv(self.labels_csv).columns[1:].tolist()
 
-<<<<<<< HEAD
-        # split the dataframe for train, test and validation
-=======
-        # Create a new split column in the dataframe for train, test and validation split.
->>>>>>> ae0049b4
+
         label_coordinates_df = self._create_split(label_coordinates_df)
 
         # This loop iterates until all the rows have beene exahused for the generator
         while len(label_coordinates_df) > 0:
             print("*" * 100)
 
-<<<<<<< HEAD
-            # Filter the dataframe based on the split requested in the generator
-=======
-            # Filter the dataframe based on the split requested in the generator, only return those rows
->>>>>>> ae0049b4
+
             if self.split in ["train", "val", "test"]:
                 label_coordinates_df = label_coordinates_df[
                     label_coordinates_df["split"] == self.split]
@@ -413,12 +276,7 @@
             )
 
             # Preprocess the image before supplying to the generator.
-<<<<<<< HEAD
-            # TBD: This is the place for Gaussian attention mask
-            img_tensor = self._preprocess_image(study_id, series_id)
-=======
-            img_tensor = self._preprocess_image(study_id, series_id, x , y)
->>>>>>> ae0049b4
+
             print(
                 f"Feature tensor generated, size: {img_tensor.shape}, now generating label"
             )
@@ -434,11 +292,7 @@
             one_hot_vector[label_vector] = 1.0
 
             print(f"One hot vector generated: {one_hot_vector}")
-<<<<<<< HEAD
-            self._create_human_readable_label(one_hot_vector, labels_df)
-=======
-            self._create_human_readable_label(one_hot_vector, self.label_list)
->>>>>>> ae0049b4
+
 
             one_hot_vector_array = np.array(one_hot_vector, dtype=np.float32)
             print("Returning feature and label tensors")
@@ -476,12 +330,7 @@
         if split == "train" or split == "val" or split == "test":
             self.split = split
         else:
-<<<<<<< HEAD
-            raise ValueError(f"Unknown split: {split}")
-=======
-            raise ValueError(f"Unknown split: {split}, correct values are: train, val, test")
->>>>>>> ae0049b4
-        
+
         if study_ids is not None:
             self.study_ids = study_ids
 
